--- conflicted
+++ resolved
@@ -100,11 +100,8 @@
     }
 
     /**
-<<<<<<< HEAD
      * @Field()
-=======
      * @return Collection|Option[]
->>>>>>> 801488de
      */
     public function getOptions(): Collection
     {
